
@tailwind base;
@tailwind components;
@tailwind utilities;

/* ===================== BASE THEME ===================== */
@layer base {
  :root {
    --background: 15 23 42;
    --foreground: 241 245 249;
    --card: 30 41 59;
    --card-foreground: 241 245 249;
    --popover: 30 41 59;
    --popover-foreground: 241 245 249;
    --primary: 262.1 83.3% 57.8%;
    --primary-foreground: 210 40% 98%;
    --secondary: 51 65 85;
    --secondary-foreground: 226 232 240;
    --muted: 51 65 85;
    --muted-foreground: 148 163 184;
    --accent: 59 130 246;
    --accent-foreground: 241 245 249;
    --destructive: 0 84.2% 60.2%;
    --destructive-foreground: 210 40% 98%;
    --border: 51 65 85;
    --input: 51 65 85;
    --ring: 262.1 83.3% 57.8%;
    --radius: 0.75rem;
  }

  .dark {
    --background: 2 6 23;
    --foreground: 248 250 252;
    --card: 15 23 42;
    --card-foreground: 241 245 249;
    --popover: 15 23 42;
    --popover-foreground: 241 245 249;
    --primary: 262.1 83.3% 57.8%;
    --primary-foreground: 210 40% 98%;
    --secondary: 30 41 59;
    --secondary-foreground: 226 232 240;
    --muted: 30 41 59;
    --muted-foreground: 148 163 184;
    --accent: 300 50% 20%;
    --accent-foreground: 210 40% 98%;
    --destructive: 0 62.8% 30.6%;
    --destructive-foreground: 210 40% 98%;
    --border: 51 65 85;
    --input: 51 65 85;
    --ring: 262.1 83.3% 57.8%;
  }

  * {
    @apply border-border;
  }

  html, body, #root {
  height: auto;
  min-height: 100vh;
  overflow-x: hidden;
  }
  
  body {
    @apply bg-background text-foreground;
    font-feature-settings: "rlig" 1, "calt" 1;
    background: linear-gradient(135deg, hsl(var(--background)) 0%, hsl(var(--accent) / 0.1) 100%);
  }
}

/* ===================== STON DROP GAME STYLES ===================== */
.stondrop-bg {
  background: linear-gradient(180deg, #020617, #0f172a, #1e293b);
  height: 100vh;
  height: 100dvh;
  overflow: hidden;
  position: fixed;
  top: 0; left: 0; right: 0; bottom: 0;
  z-index: 50;
}

.stondrop-container {
  display: flex;
  flex-direction: column;
  height: 100%;
  padding: 0.5rem;
  gap: 1rem;
}

.stondrop-header {
  display: flex;
  justify-content: space-between;
  align-items: center;
  background: rgba(15, 23, 42, 0.95);
  border-bottom: 2px solid rgba(100, 116, 139, 0.3);
  backdrop-filter: blur(8px);
  padding: 0.5rem 1rem;
  color: #f8fafc;
}

.stondrop-game-area {
  position: relative;
  flex: 1;
  border: 2px solid rgba(56, 189, 248, 0.3);
  background: rgba(15, 23, 42, 0.8);
  box-shadow: inset 0 2px 4px rgba(0, 0, 0, 0.3);
  border-radius: 1rem;
  overflow: hidden;
}

.stondrop-object {
  position: absolute;
  width: 2.5rem;
  height: 2.5rem;
  transition: transform 0.2s;
  cursor: pointer;
  display: flex;
  justify-content: center;
  align-items: center;
  user-select: none;
}

.stondrop-ston {
  box-shadow: 0 0 15px #4ade80, 0 0 25px #22c55e;
  border-radius: 50%;
}

.stondrop-bomb {
  box-shadow: 0 0 15px #f87171, 0 0 25px #ef4444;
  border-radius: 50%;
}

.stondrop-explosion-screen {
  position: absolute;
  inset: 0;
  background: rgba(239, 68, 68, 0.8);
  z-index: 20;
  pointer-events: none;
  animation: flash 0.3s ease-out;
}

@keyframes flash {
  0% { opacity: 0; }
  30% { opacity: 1; }
  100% { opacity: 0; }
}

.stondrop-footer {
  background: rgba(30, 41, 59, 0.95);
  border-top: 1px solid rgba(100, 116, 139, 0.2);
  padding: 0.5rem 1rem;
  color: #cbd5e1;
  font-size: 0.9rem;
  display: flex;
  justify-content: space-between;
  align-items: center;
  gap: 0.5rem;
}

.stondrop-button {
  background: #22c55e;
  color: #fff;
  font-weight: 600;
  border-radius: 0.5rem;
  padding: 0.5rem 1.25rem;
  transition: background 0.2s ease;
}

.stondrop-button:hover {
  background: #16a34a;
}

.stondrop-lives {
  color: #facc15;
  font-weight: 600;
}

.stondrop-energy {
  color: #0ea5e9;
  font-weight: 600;
}

/* ===================== RESPONSIVE ===================== */
@media (max-width: 500px) {
  .stondrop-object {
    width: 2rem;
    height: 2rem;
  }

  .stondrop-game-area {
    border-radius: 0.5rem;
  }

  .stondrop-header,
  .stondrop-footer {
    flex-direction: column;
    gap: 0.25rem;
    text-align: center;
  }
}

/* ===================== GLASS MORPHISM CARDS ===================== */
.glass-card {
<<<<<<< HEAD
  @apply bg-white/5 backdrop-blur-lg border border-white/10 shadow-xl rounded-xl;
  box-shadow: 0 8px 32px 0 rgba(31, 38, 135, 0.37);
  backdrop-filter: blur(8px);
  -webkit-backdrop-filter: blur(8px);
}

/* Enhanced glass card variants for admin panel consistency */
.glass-card-admin {
  @apply bg-white/5 backdrop-blur-md border border-white/10 shadow-xl rounded-xl;
  box-shadow: 0 20px 25px -5px rgba(0, 0, 0, 0.1), 0 10px 10px -5px rgba(0, 0, 0, 0.04);
}

.glass-card-content {
  @apply bg-muted/60 border border-border/70 rounded-lg shadow-lg;
  backdrop-filter: blur(4px);
  -webkit-backdrop-filter: blur(4px);
}

.glass-info-panel {
  @apply bg-blue-900/40 border border-blue-500/60 rounded-lg shadow-lg;
  backdrop-filter: blur(6px);
  -webkit-backdrop-filter: blur(6px);
=======
  background: rgba(30, 41, 59, 0.4);
  backdrop-filter: blur(16px) saturate(180%);
  -webkit-backdrop-filter: blur(16px) saturate(180%);
  border: 1px solid rgba(255, 255, 255, 0.1);
  border-radius: 1rem;
  box-shadow: 
    0 8px 32px rgba(0, 0, 0, 0.3),
    inset 0 1px 0 rgba(255, 255, 255, 0.1),
    inset 0 -1px 0 rgba(255, 255, 255, 0.05);
  position: relative;
  overflow: hidden;
}

.glass-card::before {
  content: '';
  position: absolute;
  top: 0;
  left: 0;
  right: 0;
  height: 1px;
  background: linear-gradient(90deg, transparent, rgba(255, 255, 255, 0.2), transparent);
}

.glass-card:hover {
  background: rgba(30, 41, 59, 0.5);
  border-color: rgba(255, 255, 255, 0.15);
  transform: translateY(-2px);
  transition: all 0.3s ease;
  box-shadow: 
    0 12px 40px rgba(0, 0, 0, 0.4),
    inset 0 1px 0 rgba(255, 255, 255, 0.15),
    inset 0 -1px 0 rgba(255, 255, 255, 0.1);
>>>>>>> dd175838
}

/* ===================== PROFILE SECTION FIXES ===================== */
.app-fullscreen {
  @apply min-h-screen h-[100dvh] w-full overflow-hidden flex flex-col items-center justify-start px-4 py-6;
  background: linear-gradient(to bottom, #020617 0%, #1e293b 100%);
}

/*.no-scroll {
  overflow: hidden;
  touch-action: none;
  overscroll-behavior: none;
}*/

.toast-solid {
  @apply bg-slate-800 text-white border border-slate-700 shadow-md;
}

.dialog-glass {
  background: rgba(30, 41, 59, 0.4);
  backdrop-filter: blur(16px) saturate(180%);
  -webkit-backdrop-filter: blur(16px) saturate(180%);
  border: 1px solid rgba(255, 255, 255, 0.1);
  padding: 1rem;
  border-radius: 1.5rem;
  box-shadow: 
    0 8px 32px rgba(0, 0, 0, 0.3),
    inset 0 1px 0 rgba(255, 255, 255, 0.1);
}<|MERGE_RESOLUTION|>--- conflicted
+++ resolved
@@ -200,30 +200,6 @@
 
 /* ===================== GLASS MORPHISM CARDS ===================== */
 .glass-card {
-<<<<<<< HEAD
-  @apply bg-white/5 backdrop-blur-lg border border-white/10 shadow-xl rounded-xl;
-  box-shadow: 0 8px 32px 0 rgba(31, 38, 135, 0.37);
-  backdrop-filter: blur(8px);
-  -webkit-backdrop-filter: blur(8px);
-}
-
-/* Enhanced glass card variants for admin panel consistency */
-.glass-card-admin {
-  @apply bg-white/5 backdrop-blur-md border border-white/10 shadow-xl rounded-xl;
-  box-shadow: 0 20px 25px -5px rgba(0, 0, 0, 0.1), 0 10px 10px -5px rgba(0, 0, 0, 0.04);
-}
-
-.glass-card-content {
-  @apply bg-muted/60 border border-border/70 rounded-lg shadow-lg;
-  backdrop-filter: blur(4px);
-  -webkit-backdrop-filter: blur(4px);
-}
-
-.glass-info-panel {
-  @apply bg-blue-900/40 border border-blue-500/60 rounded-lg shadow-lg;
-  backdrop-filter: blur(6px);
-  -webkit-backdrop-filter: blur(6px);
-=======
   background: rgba(30, 41, 59, 0.4);
   backdrop-filter: blur(16px) saturate(180%);
   -webkit-backdrop-filter: blur(16px) saturate(180%);
@@ -256,7 +232,24 @@
     0 12px 40px rgba(0, 0, 0, 0.4),
     inset 0 1px 0 rgba(255, 255, 255, 0.15),
     inset 0 -1px 0 rgba(255, 255, 255, 0.1);
->>>>>>> dd175838
+}
+
+/* Enhanced glass card variants for admin panel consistency */
+.glass-card-admin {
+  @apply bg-white/5 backdrop-blur-md border border-white/10 shadow-xl rounded-xl;
+  box-shadow: 0 20px 25px -5px rgba(0, 0, 0, 0.1), 0 10px 10px -5px rgba(0, 0, 0, 0.04);
+}
+
+.glass-card-content {
+  @apply bg-muted/60 border border-border/70 rounded-lg shadow-lg;
+  backdrop-filter: blur(4px);
+  -webkit-backdrop-filter: blur(4px);
+}
+
+.glass-info-panel {
+  @apply bg-blue-900/40 border border-blue-500/60 rounded-lg shadow-lg;
+  backdrop-filter: blur(6px);
+  -webkit-backdrop-filter: blur(6px);
 }
 
 /* ===================== PROFILE SECTION FIXES ===================== */
